--- conflicted
+++ resolved
@@ -369,10 +369,8 @@
             inputs=[xarm_dual_policy.XarmInputs(action_dim=model_config.action_dim, model_type=model_config.model_type, pose=model_config.pose)],
             outputs=[xarm_dual_policy.XarmOutputs()],
         )
-<<<<<<< HEAD
-=======
         # in here action left and right are not concatenated yet
->>>>>>> 78da4baa
+        delta_action_mask = _transforms.make_bool_mask(9, -1)
         delta_action_mask = _transforms.make_bool_mask(9, -1)
         data_transforms = data_transforms.push(
             inputs=[_transforms.DeltaActions(delta_action_mask)],
